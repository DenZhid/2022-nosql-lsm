package ru.mail.polis.deniszhidkov;

import ru.mail.polis.BaseEntry;

<<<<<<< HEAD
import java.io.IOException;
import java.io.RandomAccessFile;
=======
import java.io.BufferedInputStream;
import java.io.Closeable;
import java.io.DataInputStream;
import java.io.IOException;
import java.io.RandomAccessFile;
import java.nio.file.Files;
>>>>>>> 65283db1
import java.nio.file.Path;

public class DaoReader implements Closeable {

<<<<<<< HEAD
    private final Path pathToDataFile;
    private final String endReadFactor;
    private int startReadIndex;
    private final long[] offsets;

    public DaoReader(Path pathToDataFile, Path pathToOffsetsFile, String from, String to) throws IOException {
        this.pathToDataFile = pathToDataFile;
        this.endReadFactor = to;
        try (RandomAccessFile reader = new RandomAccessFile(pathToOffsetsFile.toString(), "r")) {
            this.offsets = new long[reader.readInt()];
            for (int i = 0; i < offsets.length; i++) {
                offsets[i] = reader.readLong();
            }
        }
        this.startReadIndex = from == null ? 0 : findByRange(from, to);
    }

    public DaoReader(Path pathToDataFile, Path pathToOffsetsFile) throws IOException {
        this.pathToDataFile = pathToDataFile;
        this.endReadFactor = null;
        try (RandomAccessFile reader = new RandomAccessFile(pathToOffsetsFile.toString(), "r")) {
            this.offsets = new long[reader.readInt()];
            for (int i = 0; i < offsets.length; i++) {
                offsets[i] = reader.readLong();
            }
        }
    }

    public BaseEntry<String> findByKey(String key) throws IOException {
        try (RandomAccessFile reader = new RandomAccessFile(pathToDataFile.toString(), "r")) {
            int start = 0;
            int finish = offsets.length;
            while (start <= finish) {
                int middle = start + (finish - start) / 2;
                if (middle >= offsets.length) {
                    return null;
                }
                reader.seek(offsets[middle]);
                String currentKey = reader.readUTF();
                int comparison = currentKey.compareTo(key);
                if (comparison < 0) {
                    start = middle + 1;
                } else if (comparison == 0) {
                    boolean hasValue = reader.readBoolean();
                    if (!hasValue) {
                        return new BaseEntry<>(currentKey, null);
                    }
                    return new BaseEntry<>(currentKey, reader.readUTF());
                } else {
                    finish = middle - 1;
                }
            }
            return null;
        }
    }

    public BaseEntry<String> readNextEntry() throws IOException {
        try (RandomAccessFile reader = new RandomAccessFile(pathToDataFile.toString(), "r")) {
            if (startReadIndex < offsets.length && startReadIndex != -1) {
                reader.seek(offsets[startReadIndex]);
                startReadIndex += 1;
                String currentKey = reader.readUTF();
                if (endReadFactor != null && currentKey.compareTo(endReadFactor) >= 0) {
                    return null;
                } else {
                    boolean hasValue = reader.readBoolean();
                    if (!hasValue) {
                        return new BaseEntry<>(currentKey, null);
                    }
                    return new BaseEntry<>(currentKey, reader.readUTF());
                }
            } else {
                return null;
            }
        }
    }

    private int findByRange(String from, String to) throws IOException {
        try (RandomAccessFile reader = new RandomAccessFile(pathToDataFile.toString(), "r")) {
            int start = 0;
            int finish = offsets.length;
            int resultIndex = -1;
            while (start <= finish) {
                int middle = start + (finish - start) / 2;
                if (middle >= offsets.length) {
                    return resultIndex;
                }
                reader.seek(offsets[middle]);
                String currentKey = reader.readUTF();
                int comparisonWithFrom = currentKey.compareTo(from);
                if (comparisonWithFrom < 0) {
                    start = middle + 1;
                } else if (comparisonWithFrom == 0) {
                    resultIndex = middle;
                    break;
                } else {
                    finish = middle - 1;
                    if (to == null || currentKey.compareTo(to) < 0) {
                        resultIndex = middle;
                    }
                }
            }
            return resultIndex;
=======
    private final RandomAccessFile reader;
    private final long[] offsets;
    private String endReadFactor;
    private int startReadIndex;

    public DaoReader(Path pathToDataFile, Path pathToOffsetsFile) throws IOException {
        this.reader = new RandomAccessFile(pathToDataFile.toString(), "r");
        this.offsets = initOffsets(pathToOffsetsFile);
    }

    public BaseEntry<String> findByKey(String key) throws IOException {
        int start = 0;
        int finish = offsets.length;
        while (start <= finish) {
            int middle = start + (finish - start) / 2;
            if (middle >= offsets.length) {
                return null;
            }
            reader.seek(offsets[middle]);
            String currentKey = reader.readUTF();
            int comparison = currentKey.compareTo(key);
            if (comparison < 0) {
                start = middle + 1;
            } else if (comparison == 0) {
                boolean hasValue = reader.readBoolean();
                if (!hasValue) {
                    return new BaseEntry<>(currentKey, null);
                }
                return new BaseEntry<>(currentKey, reader.readUTF());
            } else {
                finish = middle - 1;
            }
        }
        return null;
    }

    public BaseEntry<String> readNextEntry() throws IOException {
        if (startReadIndex < offsets.length && startReadIndex != -1) {
            reader.seek(offsets[startReadIndex]);
            startReadIndex += 1;
            String currentKey = reader.readUTF();
            if (endReadFactor != null && currentKey.compareTo(endReadFactor) >= 0) {
                return null;
            } else {
                boolean hasValue = reader.readBoolean();
                if (!hasValue) {
                    return new BaseEntry<>(currentKey, null);
                }
                return new BaseEntry<>(currentKey, reader.readUTF());
            }
        } else {
            return null;
        }
    }

    public int findNearestStartIndex(String from, String to) throws IOException {
        int start = 0;
        int finish = offsets.length;
        int resultIndex = -1;
        while (start <= finish) {
            int middle = start + (finish - start) / 2;
            if (middle >= offsets.length) {
                return resultIndex;
            }
            reader.seek(offsets[middle]);
            String currentKey = reader.readUTF();
            int comparisonWithFrom = currentKey.compareTo(from);
            if (comparisonWithFrom < 0) {
                start = middle + 1;
            } else if (comparisonWithFrom == 0) {
                resultIndex = middle;
                break;
            } else {
                finish = middle - 1;
                if (to == null || currentKey.compareTo(to) < 0) {
                    resultIndex = middle;
                }
            }
>>>>>>> 65283db1
        }
        return resultIndex;
    }

    public void setEndReadFactor(String endReadFactor) {
        this.endReadFactor = endReadFactor;
    }

    public void setStartReadIndex(String from, String to) throws IOException {
        this.startReadIndex = from == null ? 0 : findNearestStartIndex(from, to);
    }

    @Override
    public void close() throws IOException {
        reader.close();
    }

    private long[] initOffsets(Path pathToOffsetsFile) throws IOException {
        long[] fileOffsets;
        try (DataInputStream offsetsFileReader = new DataInputStream(
                new BufferedInputStream(
                        Files.newInputStream(
                                pathToOffsetsFile,
                                StandardOpenOption.READ
                        )))) {
            fileOffsets = new long[offsetsFileReader.readInt()];
            for (int j = 0; j < fileOffsets.length; j++) {
                fileOffsets[j] = offsetsFileReader.readLong();
            }
        }
        return fileOffsets;
    }
}<|MERGE_RESOLUTION|>--- conflicted
+++ resolved
@@ -2,126 +2,17 @@
 
 import ru.mail.polis.BaseEntry;
 
-<<<<<<< HEAD
-import java.io.IOException;
-import java.io.RandomAccessFile;
-=======
 import java.io.BufferedInputStream;
 import java.io.Closeable;
 import java.io.DataInputStream;
 import java.io.IOException;
 import java.io.RandomAccessFile;
 import java.nio.file.Files;
->>>>>>> 65283db1
 import java.nio.file.Path;
+import java.nio.file.StandardOpenOption;
 
 public class DaoReader implements Closeable {
 
-<<<<<<< HEAD
-    private final Path pathToDataFile;
-    private final String endReadFactor;
-    private int startReadIndex;
-    private final long[] offsets;
-
-    public DaoReader(Path pathToDataFile, Path pathToOffsetsFile, String from, String to) throws IOException {
-        this.pathToDataFile = pathToDataFile;
-        this.endReadFactor = to;
-        try (RandomAccessFile reader = new RandomAccessFile(pathToOffsetsFile.toString(), "r")) {
-            this.offsets = new long[reader.readInt()];
-            for (int i = 0; i < offsets.length; i++) {
-                offsets[i] = reader.readLong();
-            }
-        }
-        this.startReadIndex = from == null ? 0 : findByRange(from, to);
-    }
-
-    public DaoReader(Path pathToDataFile, Path pathToOffsetsFile) throws IOException {
-        this.pathToDataFile = pathToDataFile;
-        this.endReadFactor = null;
-        try (RandomAccessFile reader = new RandomAccessFile(pathToOffsetsFile.toString(), "r")) {
-            this.offsets = new long[reader.readInt()];
-            for (int i = 0; i < offsets.length; i++) {
-                offsets[i] = reader.readLong();
-            }
-        }
-    }
-
-    public BaseEntry<String> findByKey(String key) throws IOException {
-        try (RandomAccessFile reader = new RandomAccessFile(pathToDataFile.toString(), "r")) {
-            int start = 0;
-            int finish = offsets.length;
-            while (start <= finish) {
-                int middle = start + (finish - start) / 2;
-                if (middle >= offsets.length) {
-                    return null;
-                }
-                reader.seek(offsets[middle]);
-                String currentKey = reader.readUTF();
-                int comparison = currentKey.compareTo(key);
-                if (comparison < 0) {
-                    start = middle + 1;
-                } else if (comparison == 0) {
-                    boolean hasValue = reader.readBoolean();
-                    if (!hasValue) {
-                        return new BaseEntry<>(currentKey, null);
-                    }
-                    return new BaseEntry<>(currentKey, reader.readUTF());
-                } else {
-                    finish = middle - 1;
-                }
-            }
-            return null;
-        }
-    }
-
-    public BaseEntry<String> readNextEntry() throws IOException {
-        try (RandomAccessFile reader = new RandomAccessFile(pathToDataFile.toString(), "r")) {
-            if (startReadIndex < offsets.length && startReadIndex != -1) {
-                reader.seek(offsets[startReadIndex]);
-                startReadIndex += 1;
-                String currentKey = reader.readUTF();
-                if (endReadFactor != null && currentKey.compareTo(endReadFactor) >= 0) {
-                    return null;
-                } else {
-                    boolean hasValue = reader.readBoolean();
-                    if (!hasValue) {
-                        return new BaseEntry<>(currentKey, null);
-                    }
-                    return new BaseEntry<>(currentKey, reader.readUTF());
-                }
-            } else {
-                return null;
-            }
-        }
-    }
-
-    private int findByRange(String from, String to) throws IOException {
-        try (RandomAccessFile reader = new RandomAccessFile(pathToDataFile.toString(), "r")) {
-            int start = 0;
-            int finish = offsets.length;
-            int resultIndex = -1;
-            while (start <= finish) {
-                int middle = start + (finish - start) / 2;
-                if (middle >= offsets.length) {
-                    return resultIndex;
-                }
-                reader.seek(offsets[middle]);
-                String currentKey = reader.readUTF();
-                int comparisonWithFrom = currentKey.compareTo(from);
-                if (comparisonWithFrom < 0) {
-                    start = middle + 1;
-                } else if (comparisonWithFrom == 0) {
-                    resultIndex = middle;
-                    break;
-                } else {
-                    finish = middle - 1;
-                    if (to == null || currentKey.compareTo(to) < 0) {
-                        resultIndex = middle;
-                    }
-                }
-            }
-            return resultIndex;
-=======
     private final RandomAccessFile reader;
     private final long[] offsets;
     private String endReadFactor;
@@ -200,7 +91,6 @@
                     resultIndex = middle;
                 }
             }
->>>>>>> 65283db1
         }
         return resultIndex;
     }
