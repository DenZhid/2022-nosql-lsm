--- conflicted
+++ resolved
@@ -32,35 +32,9 @@
     private final List<DaoReader> readers;
     private final Path directoryPath;
     private final ReadWriteLock lock = new ReentrantReadWriteLock();
-<<<<<<< HEAD
+    private DaoWriter writer;
     private int filesCounter;
     private volatile boolean isClosed;
-
-    public InMemoryDao(Config config) throws IOException {
-        this.directoryPath = config.basePath();
-        finishCompactIfNecessary();
-        int numberOfStorages = 0;
-        // Удаляем файлы из директории, не относящиеся к нашей DAO, и считаем количество storage
-        try (DirectoryStream<Path> directoryStream = Files.newDirectoryStream(directoryPath)) {
-            for (Path file : directoryStream) {
-                String fileName = file.getFileName().toString();
-                if (fileName.startsWith(DATA_FILE_NAME)) {
-                    numberOfStorages++;
-                } else if (!fileName.startsWith(OFFSETS_FILE_NAME)) {
-                    Files.delete(file);
-                }
-            }
-        }
-        this.filesCounter = numberOfStorages;
-        this.readers = initDaoReaders();
-        this.writer = new DaoWriter(
-                directoryPath.resolve(DATA_FILE_NAME + filesCounter + FILE_EXTENSION),
-                directoryPath.resolve(OFFSETS_FILE_NAME + filesCounter + FILE_EXTENSION)
-        );
-        this.isClosed = false;
-=======
-    private DaoWriter writer;
-    private int filesCounter;
 
     public InMemoryDao(Config config) throws IOException {
         this.directoryPath = config.basePath();
@@ -68,7 +42,6 @@
         this.filesCounter = validateDAOFiles();
         this.readers = initDaoReaders();
         this.writer = new DaoWriter(getStoragePath(filesCounter), getOffsetsPath(filesCounter));
->>>>>>> 48214217
     }
 
     @Override
@@ -123,12 +96,9 @@
 
     @Override
     public void upsert(BaseEntry<String> entry) {
-<<<<<<< HEAD
-        if (!isClosed) {
-            throw new IllegalStateException("DAO has been closed");
-        }
-=======
->>>>>>> 48214217
+        if (!isClosed) {
+            throw new IllegalStateException("DAO has been closed");
+        }
         lock.readLock().lock();
         try {
             storage.put(entry.key(), entry);
@@ -139,17 +109,9 @@
 
     @Override
     public void flush() throws IOException {
-<<<<<<< HEAD
-        if (!isClosed) {
-            throw new IllegalStateException("DAO has been closed");
-        }
-        if (storage.isEmpty()) {
-            return;
-        }
-        lock.writeLock().lock();
-        try {
-            writer.writeDAO(storage);
-=======
+        if (!isClosed) {
+            throw new IllegalStateException("DAO has been closed");
+        }
         if (storage.isEmpty()) {
             return;
         }
@@ -160,23 +122,17 @@
             filesCounter++;
             writer = new DaoWriter(getStoragePath(filesCounter), getOffsetsPath(filesCounter));
             storage.clear();
->>>>>>> 48214217
         } finally {
             lock.writeLock().unlock();
         }
-        storage.clear();
     }
 
     @Override
     public void compact() throws IOException {
-<<<<<<< HEAD
         if (!isClosed) {
             throw new IllegalStateException("DAO has been closed");
         }
         if (readers.size() <= 1 && storage.isEmpty()) {
-=======
-        if (readers.size() <= 1 && storage.isEmpty() ) {
->>>>>>> 48214217
             return;
         } else if (readers.isEmpty()) {
             flush();
@@ -210,7 +166,6 @@
     }
 
     @Override
-<<<<<<< HEAD
     public synchronized void close() throws IOException {
         if (!isClosed) {
             return;
@@ -218,19 +173,6 @@
         flush();
         closeReaders();
         isClosed = true;
-    }
-
-    private void finishCompactIfNecessary() throws IOException {
-        Path pathToTmpDataFile = directoryPath.resolve(TMP_FILE_NAME + DATA_FILE_NAME + FILE_EXTENSION);
-        Path pathToTmpOffsetsFile = directoryPath.resolve(TMP_FILE_NAME + OFFSETS_FILE_NAME + FILE_EXTENSION);
-        boolean isDataTmpExist = Files.exists(pathToTmpDataFile);
-        boolean isOffsetsTmpExist = Files.exists(pathToTmpOffsetsFile);
-        if (!isDataTmpExist && !isOffsetsTmpExist) {
-            // Было прервано, когда в файлы ещё не началась запись
-=======
-    public void close() throws IOException {
-        flush();
-        closeReaders();
     }
 
     private void finishCompact() throws IOException {
@@ -241,7 +183,6 @@
         boolean isOffsetsCompacted = Files.exists(pathToCompactedOffsetsFile);
         /* Если нет ни одного compacted файла, значит либо данные уже compacted, либо упали, не записав всех данных. */
         if (!isDataCompacted && !isOffsetsCompacted) {
->>>>>>> 48214217
             return;
         }
         /* Если только offsets файл compacted, то в соответствии с последовательностью на строках 185-186 значит,
