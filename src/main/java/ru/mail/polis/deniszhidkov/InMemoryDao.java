package ru.mail.polis.deniszhidkov;

import ru.mail.polis.BaseEntry;
import ru.mail.polis.Config;
import ru.mail.polis.Dao;

import java.io.File;
import java.io.IOException;
<<<<<<< HEAD
import java.nio.file.Path;
import java.util.ArrayDeque;
import java.util.Collections;
import java.util.Deque;
=======
import java.util.ArrayList;
import java.util.Collections;
import java.util.Comparator;
>>>>>>> 65283db1
import java.util.Iterator;
import java.util.List;
import java.util.PriorityQueue;
import java.util.Queue;
import java.util.concurrent.ConcurrentNavigableMap;
import java.util.concurrent.ConcurrentSkipListMap;
import java.util.concurrent.locks.ReadWriteLock;
import java.util.concurrent.locks.ReentrantReadWriteLock;

public class InMemoryDao implements Dao<String, BaseEntry<String>> {

    private static final String DATA_FILE_NAME = "storage";
    private static final String OFFSETS_FILE_NAME = "offsets";
    private static final String FILE_EXTENSION = ".txt";
<<<<<<< HEAD
    private final Config config;
    private final DaoWriter writer;
    private final ReadWriteLock lock = new ReentrantReadWriteLock();
    private final ConcurrentNavigableMap<String, BaseEntry<String>> storage = new ConcurrentSkipListMap<>();
    private final int filesCounter;

    public InMemoryDao(Config config) throws IOException {
        this.config = config;
        File[] filesInDirectory = new File(String.valueOf(config.basePath())).listFiles();
        this.filesCounter = filesInDirectory == null ? 0 : filesInDirectory.length / 2;
        Path[] paths = resolvePaths(filesCounter);
        this.writer = new DaoWriter(paths[0], paths[1]);
=======
    private final ConcurrentNavigableMap<String, BaseEntry<String>> storage = new ConcurrentSkipListMap<>();
    private final DaoWriter writer;
    private final List<DaoReader> readers;
    private final ReadWriteLock lock = new ReentrantReadWriteLock();
    private final int filesCounter;

    public InMemoryDao(Config config) throws IOException {
        File[] filesInDirectory = new File(String.valueOf(config.basePath())).listFiles();
        this.filesCounter = filesInDirectory == null ? 0 : filesInDirectory.length / 2;
        this.readers = initDaoReaders(config);
        this.writer = new DaoWriter(
                config.basePath().resolve(DATA_FILE_NAME + filesCounter + FILE_EXTENSION),
                config.basePath().resolve(OFFSETS_FILE_NAME + filesCounter + FILE_EXTENSION)
        );
>>>>>>> 65283db1
    }

    @Override
    public Iterator<BaseEntry<String>> get(String from, String to) throws IOException {
<<<<<<< HEAD
        Deque<PeekIterator> queueOfIterators = new ArrayDeque<>();
        PeekIterator storageIterator;
        if (from == null && to == null) {
            storageIterator = new PeekIterator(storage.values().iterator());
        } else if (from == null) {
            storageIterator = new PeekIterator(storage.headMap(to).values().iterator());
        } else if (to == null) {
            storageIterator = new PeekIterator(storage.tailMap(from).values().iterator());
        } else {
            storageIterator = new PeekIterator(storage.subMap(from, to).values().iterator());
        }
        if (storageIterator.hasNext()) {
            queueOfIterators.add(storageIterator);
        }
        lock.readLock().lock();
        try {
            for (int i = filesCounter - 1; i >= 0; i--) {
                Path[] paths = resolvePaths(i);
                FileIterator fileIterator = new FileIterator(from, to, paths[0], paths[1]);
                if (fileIterator.hasNext()) {
                    queueOfIterators.add(new PeekIterator(fileIterator));
=======
        Queue<PriorityPeekIterator> iteratorsQueue = new PriorityQueue<>(
                Comparator.comparing((PriorityPeekIterator o) ->
                        o.peek().key()).thenComparingInt(PriorityPeekIterator::getPriorityIndex)
        );
        PriorityPeekIterator storageIterator = findCurrentStorageIteratorByRange(from, to);
        if (storageIterator.hasNext()) {
            iteratorsQueue.add(storageIterator);
        }
        lock.readLock().lock();
        try {
            for (int i = 0; i < filesCounter; i++) {
                FileIterator fileIterator = new FileIterator(from, to, readers.get(i));
                if (fileIterator.hasNext()) {
                    iteratorsQueue.add(new PriorityPeekIterator(fileIterator, i + 1));
                }
            }
        } finally {
            lock.readLock().unlock();
        }
        return iteratorsQueue.isEmpty() ? Collections.emptyIterator() : new MergeIterator(iteratorsQueue);
    }

    @Override
    public BaseEntry<String> get(String key) throws IOException {
        BaseEntry<String> value = storage.get(key);
        if (value == null) {
            lock.readLock().lock();
            try {
                for (int i = 0; i < filesCounter; i++) {
                    value = readers.get(i).findByKey(key);
                    if (value != null) {
                        return value.value() == null ? null : value;
                    }
>>>>>>> 65283db1
                }
                value = new BaseEntry<>(null, null);
            } finally {
                lock.readLock().unlock();
            }
        }
<<<<<<< HEAD
        return queueOfIterators.isEmpty() ? Collections.emptyIterator() : new MergeIterator(queueOfIterators);
    }

    @Override
    public BaseEntry<String> get(String key) throws IOException {
        BaseEntry<String> value = storage.get(key);
        if (value == null) {
            lock.readLock().lock();
            try {
                for (int i = filesCounter - 1; i >= 0; i--) {
                    Path[] paths = resolvePaths(i);
                    DaoReader reader = new DaoReader(paths[0], paths[1]);
                    value = reader.findByKey(key);
                    if (value != null) {
                        return value.value() == null ? null : value;
                    }
                }
                value = new BaseEntry<>(null, null);
            } finally {
                lock.readLock().unlock();
            }
        }
=======
>>>>>>> 65283db1
        return value.value() == null ? null : value;
    }

    @Override
    public void flush() throws IOException {
        lock.writeLock().lock();
        try {
            writer.writeDAO(storage);
            storage.clear();
            for (DaoReader reader : readers) {
                reader.close();
            }
        } finally {
            lock.writeLock().unlock();
        }
    }

    @Override
    public void upsert(BaseEntry<String> entry) {
        lock.readLock().lock();
        try {
            storage.put(entry.key(), entry);
        } finally {
            lock.readLock().unlock();
        }
    }

<<<<<<< HEAD
    private Path[] resolvePaths(int numberOfFile) {
        return new Path[]{
                config.basePath().resolve(DATA_FILE_NAME + numberOfFile + FILE_EXTENSION),
                config.basePath().resolve(OFFSETS_FILE_NAME + numberOfFile + FILE_EXTENSION)
        };
=======
    private List<DaoReader> initDaoReaders(Config config) throws IOException {
        List<DaoReader> resultList = new ArrayList<>();
        for (int i = filesCounter - 1; i >= 0; i--) {
            resultList.add(new DaoReader(
                    config.basePath().resolve(DATA_FILE_NAME + i + FILE_EXTENSION),
                    config.basePath().resolve(OFFSETS_FILE_NAME + i + FILE_EXTENSION)
            ));
        }
        return resultList;
    }

    private PriorityPeekIterator findCurrentStorageIteratorByRange(String from, String to) {
        if (from == null && to == null) {
            return new PriorityPeekIterator(storage.values().iterator(), 0);
        } else if (from == null) {
            return new PriorityPeekIterator(storage.headMap(to).values().iterator(), 0);
        } else if (to == null) {
            return new PriorityPeekIterator(storage.tailMap(from).values().iterator(), 0);
        } else {
            return new PriorityPeekIterator(storage.subMap(from, to).values().iterator(), 0);
        }
>>>>>>> 65283db1
    }
}<|MERGE_RESOLUTION|>--- conflicted
+++ resolved
@@ -6,16 +6,9 @@
 
 import java.io.File;
 import java.io.IOException;
-<<<<<<< HEAD
-import java.nio.file.Path;
-import java.util.ArrayDeque;
-import java.util.Collections;
-import java.util.Deque;
-=======
 import java.util.ArrayList;
 import java.util.Collections;
 import java.util.Comparator;
->>>>>>> 65283db1
 import java.util.Iterator;
 import java.util.List;
 import java.util.PriorityQueue;
@@ -30,20 +23,6 @@
     private static final String DATA_FILE_NAME = "storage";
     private static final String OFFSETS_FILE_NAME = "offsets";
     private static final String FILE_EXTENSION = ".txt";
-<<<<<<< HEAD
-    private final Config config;
-    private final DaoWriter writer;
-    private final ReadWriteLock lock = new ReentrantReadWriteLock();
-    private final ConcurrentNavigableMap<String, BaseEntry<String>> storage = new ConcurrentSkipListMap<>();
-    private final int filesCounter;
-
-    public InMemoryDao(Config config) throws IOException {
-        this.config = config;
-        File[] filesInDirectory = new File(String.valueOf(config.basePath())).listFiles();
-        this.filesCounter = filesInDirectory == null ? 0 : filesInDirectory.length / 2;
-        Path[] paths = resolvePaths(filesCounter);
-        this.writer = new DaoWriter(paths[0], paths[1]);
-=======
     private final ConcurrentNavigableMap<String, BaseEntry<String>> storage = new ConcurrentSkipListMap<>();
     private final DaoWriter writer;
     private final List<DaoReader> readers;
@@ -58,34 +37,10 @@
                 config.basePath().resolve(DATA_FILE_NAME + filesCounter + FILE_EXTENSION),
                 config.basePath().resolve(OFFSETS_FILE_NAME + filesCounter + FILE_EXTENSION)
         );
->>>>>>> 65283db1
     }
 
     @Override
     public Iterator<BaseEntry<String>> get(String from, String to) throws IOException {
-<<<<<<< HEAD
-        Deque<PeekIterator> queueOfIterators = new ArrayDeque<>();
-        PeekIterator storageIterator;
-        if (from == null && to == null) {
-            storageIterator = new PeekIterator(storage.values().iterator());
-        } else if (from == null) {
-            storageIterator = new PeekIterator(storage.headMap(to).values().iterator());
-        } else if (to == null) {
-            storageIterator = new PeekIterator(storage.tailMap(from).values().iterator());
-        } else {
-            storageIterator = new PeekIterator(storage.subMap(from, to).values().iterator());
-        }
-        if (storageIterator.hasNext()) {
-            queueOfIterators.add(storageIterator);
-        }
-        lock.readLock().lock();
-        try {
-            for (int i = filesCounter - 1; i >= 0; i--) {
-                Path[] paths = resolvePaths(i);
-                FileIterator fileIterator = new FileIterator(from, to, paths[0], paths[1]);
-                if (fileIterator.hasNext()) {
-                    queueOfIterators.add(new PeekIterator(fileIterator));
-=======
         Queue<PriorityPeekIterator> iteratorsQueue = new PriorityQueue<>(
                 Comparator.comparing((PriorityPeekIterator o) ->
                         o.peek().key()).thenComparingInt(PriorityPeekIterator::getPriorityIndex)
@@ -119,38 +74,12 @@
                     if (value != null) {
                         return value.value() == null ? null : value;
                     }
->>>>>>> 65283db1
                 }
                 value = new BaseEntry<>(null, null);
             } finally {
                 lock.readLock().unlock();
             }
         }
-<<<<<<< HEAD
-        return queueOfIterators.isEmpty() ? Collections.emptyIterator() : new MergeIterator(queueOfIterators);
-    }
-
-    @Override
-    public BaseEntry<String> get(String key) throws IOException {
-        BaseEntry<String> value = storage.get(key);
-        if (value == null) {
-            lock.readLock().lock();
-            try {
-                for (int i = filesCounter - 1; i >= 0; i--) {
-                    Path[] paths = resolvePaths(i);
-                    DaoReader reader = new DaoReader(paths[0], paths[1]);
-                    value = reader.findByKey(key);
-                    if (value != null) {
-                        return value.value() == null ? null : value;
-                    }
-                }
-                value = new BaseEntry<>(null, null);
-            } finally {
-                lock.readLock().unlock();
-            }
-        }
-=======
->>>>>>> 65283db1
         return value.value() == null ? null : value;
     }
 
@@ -178,13 +107,6 @@
         }
     }
 
-<<<<<<< HEAD
-    private Path[] resolvePaths(int numberOfFile) {
-        return new Path[]{
-                config.basePath().resolve(DATA_FILE_NAME + numberOfFile + FILE_EXTENSION),
-                config.basePath().resolve(OFFSETS_FILE_NAME + numberOfFile + FILE_EXTENSION)
-        };
-=======
     private List<DaoReader> initDaoReaders(Config config) throws IOException {
         List<DaoReader> resultList = new ArrayList<>();
         for (int i = filesCounter - 1; i >= 0; i--) {
@@ -206,6 +128,5 @@
         } else {
             return new PriorityPeekIterator(storage.subMap(from, to).values().iterator(), 0);
         }
->>>>>>> 65283db1
     }
 }