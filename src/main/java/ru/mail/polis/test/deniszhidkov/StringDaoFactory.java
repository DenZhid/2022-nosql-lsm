--- conflicted
+++ resolved
@@ -9,11 +9,7 @@
 
 import java.io.IOException;
 
-<<<<<<< HEAD
-@DaoFactory(stage = 4)
-=======
 @DaoFactory(stage = 3, week = 2)
->>>>>>> 65283db1
 public class StringDaoFactory implements DaoFactory.Factory<String, BaseEntry<String>> {
 
     @Override
